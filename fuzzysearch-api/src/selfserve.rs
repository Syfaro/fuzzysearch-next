--- conflicted
+++ resolved
@@ -60,36 +60,23 @@
 pub async fn unleash_context(req: Request, next: Next) -> Result<Response, HxError> {
     let (mut parts, body) = req.into_parts();
 
-<<<<<<< HEAD
-    let data = parts
-        .extract::<ReadableSession>()
-        .await
-        .ok()
-        .map(|session| {
-            (
-                session.id().to_string(),
-                session.get::<Uuid>("account_id").map(|id| id.to_string()),
-            )
-        });
-=======
-    let (session_id, user_id) = if let Ok(session) = parts.extract::<Session>().await {
+    let (session_id, account_id) = if let Ok(session) = parts.extract::<Session>().await {
         let session_id = session.id().map(|id| id.to_string());
 
-        let user_id = if let Ok(user_id) = session
-            .get::<Uuid>("user_id")
+        let account_id = if let Ok(account_id) = session
+            .get::<Uuid>("account_id")
             .map_ok(|id| id.map(|id| id.to_string()))
             .await
         {
-            user_id
+            account_id
         } else {
             None
         };
 
-        (session_id, user_id)
+        (session_id, account_id)
     } else {
         (None, None)
     };
->>>>>>> dc48edc2
 
     let unleash = match parts.extensions.get::<Unleash>() {
         Some(unleash) => unleash,
@@ -101,14 +88,6 @@
         }
     };
 
-<<<<<<< HEAD
-    let (session_id, account_id) = match data {
-        Some((session_id, account_id)) => (Some(session_id), account_id),
-        None => (None, None),
-    };
-
-=======
->>>>>>> dc48edc2
     let context = Context {
         session_id,
         user_id: account_id,
@@ -206,18 +185,13 @@
             .await
             .map_err(|(_status_code, message)| eyre::Report::msg(message))?;
 
-<<<<<<< HEAD
-        let account_id = session.get("account_id").ok_or(HxError::Unauthorized)?;
-        tracing::info!(%account_id, "found user from request");
-=======
-        let user_id = session
-            .get("user_id")
+        let account_id = session
+            .get("account_id")
             .await
             .ok()
             .flatten()
             .ok_or(HxError::Unauthorized)?;
-        tracing::info!(%user_id, "found user from request");
->>>>>>> dc48edc2
+        tracing::info!(%account_id, "found user from request");
 
         Ok(Self(account_id))
     }
@@ -338,13 +312,8 @@
 async fn prepare_registration(
     webauthn: &Webauthn,
     resp: &mut Response,
-<<<<<<< HEAD
-    session: &mut WritableSession,
+    session: Session,
     account_id: Uuid,
-=======
-    session: Session,
-    user_id: Uuid,
->>>>>>> dc48edc2
     username: &str,
 ) -> Result<(), HxError> {
     let (mut ccr, reg_state) =
@@ -355,13 +324,8 @@
         user_verification: UserVerificationPolicy::Required,
     });
 
-<<<<<<< HEAD
-    session.insert("account_id", account_id)?;
-    session.insert("reg_state", reg_state)?;
-=======
-    session.insert("user_id", user_id).await?;
+    session.insert("account_id", account_id).await?;
     session.insert("reg_state", reg_state).await?;
->>>>>>> dc48edc2
 
     let event = serde_json::json!({
         "performRegistration": {
@@ -407,13 +371,8 @@
     auth_form: AuthFormTemplate<'a>,
 }
 
-<<<<<<< HEAD
-async fn find_username(pool: &PgPool, session: &ReadableSession) -> Option<String> {
-    let account_id: Uuid = session.get("account_id")?;
-=======
 async fn find_username(pool: &PgPool, session: Session) -> Option<String> {
-    let user_id: Uuid = session.get("user_id").await.ok()??;
->>>>>>> dc48edc2
+    let account_id: Uuid = session.get("account_id").await.ok()??;
 
     sqlx::query_file_scalar!("queries/selfserve/lookup_username_by_id.sql", account_id)
         .fetch_optional(pool)
@@ -540,7 +499,7 @@
     let resp = if let Some((account_id, reg_at)) = created_at {
         tracing::debug!(%reg_at, "found user created at");
 
-        if reg_at + chrono::Duration::minutes(5) < chrono::Utc::now() {
+        if reg_at + chrono::Duration::try_minutes(5).unwrap() < chrono::Utc::now() {
             tracing::info!("created at older than 5 minutes, allowing registration");
 
             let mut resp = AlertTemplate::new(
@@ -549,11 +508,7 @@
             )
             .into_response();
 
-<<<<<<< HEAD
-            prepare_registration(webauthn, &mut resp, session, account_id, username)?;
-=======
-            prepare_registration(webauthn, &mut resp, session, user_id, username).await?;
->>>>>>> dc48edc2
+            prepare_registration(webauthn, &mut resp, session, account_id, username).await?;
 
             resp
         } else {
@@ -604,11 +559,7 @@
     )
     .into_response();
 
-<<<<<<< HEAD
-    prepare_registration(&webauthn, &mut resp, &mut session, account_id, &username)?;
-=======
-    prepare_registration(&webauthn, &mut resp, session, user_id, &username).await?;
->>>>>>> dc48edc2
+    prepare_registration(&webauthn, &mut resp, session, account_id, &username).await?;
 
     tx.commit().await?;
 
@@ -626,13 +577,8 @@
 async fn register_finish(
     Extension(webauthn): Extension<Arc<Webauthn>>,
     Extension(pool): Extension<PgPool>,
-<<<<<<< HEAD
     HxUser(account_id): HxUser,
-    mut session: WritableSession,
-=======
-    HxUser(user_id): HxUser,
     session: Session,
->>>>>>> dc48edc2
     Form(reg): Form<AuthRegisterFinishForm>,
 ) -> Result<Response, HxError> {
     let auth_state = session
@@ -730,13 +676,8 @@
     .fetch_one(&pool)
     .await?;
 
-<<<<<<< HEAD
-    session.insert("account_id", account_id)?;
+    session.insert("account_id", account_id).await?;
     tracing::info!(%account_id, "finished signing in user");
-=======
-    session.insert("user_id", user_id).await?;
-    tracing::info!(%user_id, "finished signing in user");
->>>>>>> dc48edc2
 
     Ok(api_keys_resp(&pool, account_id, None).await.into_response())
 }
